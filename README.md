<<<<<<< HEAD
# Intelligent Complaint Analysis for Financial Services

## Project Overview

This project aims to develop an internal AI tool for CrediTrust Financial, a rapidly growing digital finance company. The core of this solution is a Retrieval-Augmented Generation (RAG) powered chatbot designed to transform vast amounts of raw, unstructured customer complaint data into actionable insights. By enabling internal stakeholders (like Product Managers, Support, and Compliance teams) to ask plain-English questions and receive synthesized, evidence-backed answers in seconds, the tool seeks to fundamentally shift the company from a reactive to a proactive stance in addressing customer pain points.

## Business Context & Problem

CrediTrust Financial serves over 500,000 users across East African markets via a mobile-first platform, offering Credit Cards, Personal Loans, Buy Now, Pay Later (BNPL), Savings Accounts, and Money Transfers. The company receives thousands of customer complaints monthly.

**The Problem**: Internal teams, such as Product Managers, are currently overwhelmed by the volume of complaints, spending significant time manually identifying emerging issues.

### Key Performance Indicators (KPIs) for Success

- Decrease the time for a Product Manager to identify a major complaint trend from days to minutes.
- Empower non-technical teams (Support, Compliance) to get answers without needing a data analyst.
- Shift the company from reacting to problems to proactively identifying and fixing them based on real-time customer feedback.

## Motivation

CrediTrust’s internal teams face serious bottlenecks:

- Customer Support is overwhelmed by incoming complaint volume.
- Product Managers struggle to identify frequent or critical issues across products.
- Compliance & Risk teams are reactive rather than proactive.
- Executives lack visibility into emerging pain points due to scattered and hard-to-read complaint narratives.

The RAG agent is designed to:

- Allow internal users to ask plain-English questions (e.g., “Why are people unhappy with BNPL?”).
- Use semantic search (via a vector database) to retrieve the most relevant complaint narratives.
- Feed the retrieved narratives into a Language Model (LLM) that generates concise, insightful answers.
- Support multi-product querying, enabling filtering or comparison of issues across financial services.

## Data

This challenge uses complaint data from the Consumer Financial Protection Bureau (CFPB). The dataset contains real customer complaints across multiple financial products.

### Key Fields in Each Record

- **Consumer complaint narrative**: The core input for embedding and retrieval.
- **Product**: Financial product category.
- **Issue**: Specific issue reported by the consumer.
- **Sub-product**, **Company**, **Date received**, **Complaint ID**, and other metadata.

## Learning Outcomes

By completing this project, the following skills have been gained:

- Combining vector similarity search with language models to answer user questions based on unstructured data.
- Handling noisy, unstructured consumer complaint narratives and extracting meaningful insights.
- Creating and querying a vector database (ChromaDB) using embedding models to power semantic search.
- Developing a chatbot that uses real retrieved documents as context for generating intelligent, grounded answers using LLMs.
- Creating a system that can analyze and respond across multiple financial product categories.
- Building and testing a simple, interactive user interface.

## Team & Key Dates

- **Facilitators**: Mahlet, Kerod, Rediet, Rehmet  
- **Challenge Introduction**: Wednesday, 02 July 2025 (9:30 AM UTC)  
- **Interim Submission**: Sunday, 06 July 2025 (8:00 PM UTC)  
- **Final Submission**: Tuesday, 08 July 2025 (8:00 PM UTC)  

## Project Structure

```
intelligent-complaint-answering-chatbot/
├── .git/
├── .github/
│   └── workflows/
│       └── ci.yml
├── data/
│   ├── processed/
│   │   └── filtered_complaints.csv
│   └── raw/
│       └── complaint.csv
├── config/
│   └── settings.yaml
├── models/
│   ├── sentence-transformers_all-MiniLM-L6-v2/
│   └── google_gemma-2b-it/
├── notebooks/
│   ├── 01_eda_preprocessing.ipynb
│   └── 02_rag_prototyping.ipynb
├── reports/
│   ├── interim_report.md
│   └── final_report.md
├── src/
│   ├── __init__.py
│   ├── data_processor.py
│   ├── vector_db_manager.py
│   ├── rag_pipeline.py
│   ├── app.py
│   └── utils/
│       ├── __init__.py
│       └── text_cleaners.py
├── tests/
│   ├── test_data_processor.py
│   ├── test_vector_db_manager.py
│   └── test_rag_pipeline.py
├── vector_store/
│   └── chroma.sqlite3
├── .gitignore
├── README.md
└── requirements.txt
```

## Setup and Installation

### Prerequisites

- Python 3.8+
- Git
- Git Large File Storage (Git LFS)

### Clone the Repository

```bash
git clone https://github.com/abnsol/RAG-powered-chatbot.git
cd RAG-powered-chatbot
```

### Install Git LFS

```bash
git lfs install
git lfs track "vector_store/*.sqlite3"
git add .gitattributes
git commit -m "Configure Git LFS tracking for vector_store/*.sqlite3"
```

If you've already committed large files:

```bash
git lfs migrate import --include="vector_store/chroma.sqlite3" --everything
git push origin <your-branch-name> -f
```

### Create and Activate Virtual Environment

```bash
python3 -m venv .venv
source .venv/bin/activate  # Windows: .venv\Scripts\activate
```

### Install Dependencies

```bash
pip install -r requirements.txt
```

Or manually:

```bash
pip install pandas langchain langchain-community sentence-transformers chromadb gradio transformers accelerate gdown
```

## Data Acquisition

### Local PC

Place `complaint.csv` into `data/raw/`.

### Google Colab

Update `filtered_csv_file_id` in the Colab-adapted scripts with the actual Google Drive file ID for your filtered dataset.

---

## Project Progress & Deliverables

### Task 1: EDA & Preprocessing

- Loaded raw dataset with 9.6M rows.
- Removed ~69% of rows with missing complaint narratives.
- Filtered for 5 key financial products.
- Cleaned and saved to `data/processed/filtered_complaints.csv`.

### Task 2: Chunking, Embedding & Indexing

- Used `langchain.text_splitter.RecursiveCharacterTextSplitter`.
- `chunk_size = 1000`, `chunk_overlap = 200`
- Embedded with `sentence-transformers/all-MiniLM-L6-v2`.
- Indexed using ChromaDB.
- Saved to `vector_store/chroma.sqlite3`.

### Task 3: RAG Pipeline & Evaluation

- Retrieves top-5 relevant chunks using semantic similarity.
- Uses a structured prompt for context-grounded answers.
- Generates responses using `google/gemma-2b-it`.
- Evaluates outputs on 5–10 test queries.

### Task 4: Chat Interface

- Built using Gradio.
- Features:
  - Query input and answer output
  - Displays source chunks
  - Streams LLM response token by token
  - “Clear Chat” button

---

## How to Run

### Local PC

```bash
source .venv/bin/activate
python3 src/vector_db_manager.py
python3 src/app.py
```

Then visit the local URL shown in the terminal (e.g., `http://127.0.0.1:7860/`).

### Google Colab

1. Install dependencies:

```python
!pip install pandas langchain langchain-community sentence-transformers chromadb gradio transformers accelerate gdown
```

2. Mount Google Drive:

```python
from google.colab import drive
drive.mount('/content/drive')
```

3. Paste and run Colab-modified versions of:
   - `src/vector_db_manager.py`
   - `src/rag_pipeline.py`
   - `src/app.py`

4. Set GPU: Runtime → Change runtime type → Hardware Accelerator → GPU.

5. Click the Gradio public link to access the UI.

---

## Challenges Encountered & Solutions

### GitHub File Size Limit

- Used Git LFS to handle large vector store files.

### Git History Divergence

- Resolved with:

```bash
git pull origin main --allow-unrelated-histories
```

### LLM Download Errors

- Preloaded models with `sentence-transformers` before initializing embedding pipeline.
- Verified Hugging Face access tokens and GPU memory limits.

---
=======
# Intelligent Complaint Analysis for Financial Services

## Project Overview

This project focuses on developing an internal AI tool for CrediTrust Financial, a fast-growing digital finance company in East Africa. The core of the solution is a Retrieval-Augmented Generation (RAG) powered chatbot designed to transform thousands of raw, unstructured customer complaints into actionable insights. By enabling internal stakeholders to ask plain-English questions and receive synthesized, evidence-backed answers, the tool aims to shift the company from reactive problem-solving to proactive issue identification based on real-time customer feedback.

## Business Context & Problem

CrediTrust Financial serves over 500,000 users across three countries with offerings including Credit Cards, Personal Loans, Buy Now, Pay Later (BNPL), Savings Accounts, and Money Transfers. They receive thousands of customer complaints monthly through various channels.

**The Problem**: Product Managers like Asha (BNPL team) currently spend excessive hours manually sifting through complaints, making it difficult to identify emerging issues quickly.

### Key Performance Indicators (KPIs) for Success

- Decrease time for Product Managers to identify major complaint trends from days to minutes.
- Empower non-technical teams (Support, Compliance) to get answers without needing a data analyst.
- Shift from reactive to proactive problem-solving based on real-time customer feedback.

## Motivation

CrediTrust's internal teams face significant bottlenecks:

- Customer Support is overwhelmed by complaint volume.
- Product Managers struggle to identify frequent/critical issues across products.
- Compliance & Risk teams are reactive to violations/fraud signals.
- Executives lack visibility into emerging pain points due to scattered complaint narratives.

As a Data & AI Engineer, the goal is to build a RAG agent that:

- Allows internal users to ask plain-English questions (e.g., "Why are people unhappy with BNPL?")
- Uses semantic search (via a vector database) to retrieve relevant complaint narratives.
- Feeds retrieved narratives into an LLM to generate concise, insightful answers.
- Supports multi-product querying, enabling cross-product issue comparison.

## Data

This project utilizes complaint data from the Consumer Financial Protection Bureau (CFPB), a real-world dataset containing customer complaints across various financial products.

### Key Fields in each record:

- Consumer complaint narrative (core input for embedding and retrieval)
- Product
- Issue
- Sub-product
- Company
- Submission date and other metadata

## Project Structure

```
intelligent-complaint-answering-chatbot/
├── .git/
├── .github/
│   └── workflows/
│       └── ci.yml
├── data/
│   ├── processed/
│   │   └── filtered_complaints.csv
│   └── raw/
│       └── complaint.csv
├── config/
│   └── settings.yaml
├── models/
│   └── sentence-transformers_all-MiniLM-L6-v2/
├── notebooks/
│   ├── 01_eda_preprocessing.ipynb
│   └── 02_rag_prototyping.ipynb
├── reports/
│   ├── interim_report.md
│   └── final_report.md
├── src/
│   ├── __init__.py
│   ├── data_processor.py
│   ├── vector_db_manager.py
│   ├── rag_pipeline.py
│   ├── app.py
│   └── utils/
│       ├── __init__.py
│       └── text_cleaners.py
├── tests/
│   ├── test_data_processor.py
│   ├── test_vector_db_manager.py
│   └── test_rag_pipeline.py
├── vector_store/
│   └── chroma.sqlite3
├── .gitignore
├── README.md
└── requirements.txt
```

## Setup and Installation

### Prerequisites

- Python 3.8+
- Git
- Git Large File Storage (Git LFS)

### Clone the Repository

```bash
git clone https://github.com/abnsol/RAG-powered-chatbot.git
cd RAG-powered-chatbot
```

### Install Git LFS

If you don't have Git LFS installed, [follow the instructions here](https://git-lfs.github.com/). Then run:

```bash
git lfs install
git lfs track "vector_store/*.sqlite3"
git add .gitattributes
git commit -m "Configure Git LFS tracking for vector_store/*.sqlite3"
```

### Create and Activate Virtual Environment

```bash
python3 -m venv .venv
source .venv/bin/activate  # On Windows: .venv\Scripts\activate
```

### Install Dependencies

```bash
pip install -r requirements.txt
```

Or manually:

```bash
pip install pandas langchain langchain-community sentence-transformers chromadb gdown
```

### Data Acquisition (`complaint.csv`)

- **Local PC**: Place `complaint.csv` into `data/raw/`
- **Google Colab**: Use `gdown` in `src/vector_db_manager.py` to download `filtered_complaints.csv`. Replace `'YOUR_FILTERED_COMPLAINTS_CSV_FILE_ID_HERE'` with your actual Google Drive file ID.

---

## Progress & Deliverables

### Task 1: Exploratory Data Analysis and Data Preprocessing

- **Initial Dataset**: 9,609,797 rows, 18 columns.
- **Key Findings**:
  - 6.6M missing narratives (~69%) — removed.
  - >90% missing in `Tags` and `Consumer disputed?`.
  - 2.1M duplicate complaint narratives.
  - No direct “BNPL” product — handled in filtering logic.

- **Filtering**:
  - Targeted five products: Credit Card, Personal Loan, BNPL, Savings Account, Money Transfer.
  - Resulted in 1,045,146 rows → cleaned to 480,580 rows with added `narrative_length`.

- **Text Cleaning**:
  - Lowercased text.
  - Example: `a xxxx xxxx card was opened under my name by a fraudster...`

- **Distribution Analysis**:
  - Visualized complaints per product.
  - Word count histogram for chunking strategy.

- **Deliverables**:
  - Code: `src/data_processor.py`
  - Cleaned data: `data/processed/filtered_complaints.csv`

---

### Task 2: Text Chunking, Embedding, and Vector Store Indexing

- **Chunking**:
  - Used `langchain.text_splitter.RecursiveCharacterTextSplitter`
  - `chunk_size = 1000`, `chunk_overlap = 200`
  - Output: 888,532 chunks

- **Metadata**:
  - complaint_id, product, issue, sub_product, company

- **Embedding Model**:
  - `sentence-transformers/all-MiniLM-L6-v2`
  - Output: 384-dim embeddings

- **Indexing**:
  - Used ChromaDB for vector store
  - Ongoing embedding/indexing process

- **Deliverables**:
  - Script: `src/vector_db_manager.py`
  - Saved vector store in `vector_store/`
  - Documentation in final report

---

## How to Run

### Local PC

1. Ensure required files in:
   - `data/raw/complaint.csv`
   - `data/processed/filtered_complaints.csv`

2. Activate virtual environment:

```bash
source .venv/bin/activate
```

3. Run:

```bash
python3 src/vector_db_manager.py
```

> ⚠️ This process may take hours depending on system specs.

---

### Google Colab

1. Create a new Colab notebook.
2. Install dependencies:

```python
!pip install pandas langchain langchain-community sentence-transformers chromadb gdown
```

3. Copy and paste `src/vector_db_manager.py` (Colab version).
4. Update:
   - `'YOUR_FILTERED_COMPLAINTS_CSV_FILE_ID_HERE'` with real file ID.
   - `Your_Project_Folder_Name` with actual project name.
5. Set GPU runtime (Runtime > Change runtime type > GPU).
6. Run the code cell.

---

## Challenges Encountered & Solutions

### Large File Size (GitHub Limit)

- **Issue**: `chroma.sqlite3` > 100MB
- **Solution**: Used Git LFS + `git lfs migrate` to convert history

### Git History Divergence

- **Issue**: `fatal: refusing to merge unrelated histories`
- **Solution**:

```bash
git pull origin main --allow-unrelated-histories
git push
```

---

## Future Work

- **Task 3**: Build RAG logic — retriever, generator, prompt design, evaluation.
- **Task 4**: Build interactive interface — Streamlit/Gradio chatbot with sources and streaming.

>>>>>>> 59fb318e
<|MERGE_RESOLUTION|>--- conflicted
+++ resolved
@@ -1,4 +1,3 @@
-<<<<<<< HEAD
 # Intelligent Complaint Analysis for Financial Services
 
 ## Project Overview
@@ -260,268 +259,4 @@
 - Preloaded models with `sentence-transformers` before initializing embedding pipeline.
 - Verified Hugging Face access tokens and GPU memory limits.
 
----
-=======
-# Intelligent Complaint Analysis for Financial Services
-
-## Project Overview
-
-This project focuses on developing an internal AI tool for CrediTrust Financial, a fast-growing digital finance company in East Africa. The core of the solution is a Retrieval-Augmented Generation (RAG) powered chatbot designed to transform thousands of raw, unstructured customer complaints into actionable insights. By enabling internal stakeholders to ask plain-English questions and receive synthesized, evidence-backed answers, the tool aims to shift the company from reactive problem-solving to proactive issue identification based on real-time customer feedback.
-
-## Business Context & Problem
-
-CrediTrust Financial serves over 500,000 users across three countries with offerings including Credit Cards, Personal Loans, Buy Now, Pay Later (BNPL), Savings Accounts, and Money Transfers. They receive thousands of customer complaints monthly through various channels.
-
-**The Problem**: Product Managers like Asha (BNPL team) currently spend excessive hours manually sifting through complaints, making it difficult to identify emerging issues quickly.
-
-### Key Performance Indicators (KPIs) for Success
-
-- Decrease time for Product Managers to identify major complaint trends from days to minutes.
-- Empower non-technical teams (Support, Compliance) to get answers without needing a data analyst.
-- Shift from reactive to proactive problem-solving based on real-time customer feedback.
-
-## Motivation
-
-CrediTrust's internal teams face significant bottlenecks:
-
-- Customer Support is overwhelmed by complaint volume.
-- Product Managers struggle to identify frequent/critical issues across products.
-- Compliance & Risk teams are reactive to violations/fraud signals.
-- Executives lack visibility into emerging pain points due to scattered complaint narratives.
-
-As a Data & AI Engineer, the goal is to build a RAG agent that:
-
-- Allows internal users to ask plain-English questions (e.g., "Why are people unhappy with BNPL?")
-- Uses semantic search (via a vector database) to retrieve relevant complaint narratives.
-- Feeds retrieved narratives into an LLM to generate concise, insightful answers.
-- Supports multi-product querying, enabling cross-product issue comparison.
-
-## Data
-
-This project utilizes complaint data from the Consumer Financial Protection Bureau (CFPB), a real-world dataset containing customer complaints across various financial products.
-
-### Key Fields in each record:
-
-- Consumer complaint narrative (core input for embedding and retrieval)
-- Product
-- Issue
-- Sub-product
-- Company
-- Submission date and other metadata
-
-## Project Structure
-
-```
-intelligent-complaint-answering-chatbot/
-├── .git/
-├── .github/
-│   └── workflows/
-│       └── ci.yml
-├── data/
-│   ├── processed/
-│   │   └── filtered_complaints.csv
-│   └── raw/
-│       └── complaint.csv
-├── config/
-│   └── settings.yaml
-├── models/
-│   └── sentence-transformers_all-MiniLM-L6-v2/
-├── notebooks/
-│   ├── 01_eda_preprocessing.ipynb
-│   └── 02_rag_prototyping.ipynb
-├── reports/
-│   ├── interim_report.md
-│   └── final_report.md
-├── src/
-│   ├── __init__.py
-│   ├── data_processor.py
-│   ├── vector_db_manager.py
-│   ├── rag_pipeline.py
-│   ├── app.py
-│   └── utils/
-│       ├── __init__.py
-│       └── text_cleaners.py
-├── tests/
-│   ├── test_data_processor.py
-│   ├── test_vector_db_manager.py
-│   └── test_rag_pipeline.py
-├── vector_store/
-│   └── chroma.sqlite3
-├── .gitignore
-├── README.md
-└── requirements.txt
-```
-
-## Setup and Installation
-
-### Prerequisites
-
-- Python 3.8+
-- Git
-- Git Large File Storage (Git LFS)
-
-### Clone the Repository
-
-```bash
-git clone https://github.com/abnsol/RAG-powered-chatbot.git
-cd RAG-powered-chatbot
-```
-
-### Install Git LFS
-
-If you don't have Git LFS installed, [follow the instructions here](https://git-lfs.github.com/). Then run:
-
-```bash
-git lfs install
-git lfs track "vector_store/*.sqlite3"
-git add .gitattributes
-git commit -m "Configure Git LFS tracking for vector_store/*.sqlite3"
-```
-
-### Create and Activate Virtual Environment
-
-```bash
-python3 -m venv .venv
-source .venv/bin/activate  # On Windows: .venv\Scripts\activate
-```
-
-### Install Dependencies
-
-```bash
-pip install -r requirements.txt
-```
-
-Or manually:
-
-```bash
-pip install pandas langchain langchain-community sentence-transformers chromadb gdown
-```
-
-### Data Acquisition (`complaint.csv`)
-
-- **Local PC**: Place `complaint.csv` into `data/raw/`
-- **Google Colab**: Use `gdown` in `src/vector_db_manager.py` to download `filtered_complaints.csv`. Replace `'YOUR_FILTERED_COMPLAINTS_CSV_FILE_ID_HERE'` with your actual Google Drive file ID.
-
----
-
-## Progress & Deliverables
-
-### Task 1: Exploratory Data Analysis and Data Preprocessing
-
-- **Initial Dataset**: 9,609,797 rows, 18 columns.
-- **Key Findings**:
-  - 6.6M missing narratives (~69%) — removed.
-  - >90% missing in `Tags` and `Consumer disputed?`.
-  - 2.1M duplicate complaint narratives.
-  - No direct “BNPL” product — handled in filtering logic.
-
-- **Filtering**:
-  - Targeted five products: Credit Card, Personal Loan, BNPL, Savings Account, Money Transfer.
-  - Resulted in 1,045,146 rows → cleaned to 480,580 rows with added `narrative_length`.
-
-- **Text Cleaning**:
-  - Lowercased text.
-  - Example: `a xxxx xxxx card was opened under my name by a fraudster...`
-
-- **Distribution Analysis**:
-  - Visualized complaints per product.
-  - Word count histogram for chunking strategy.
-
-- **Deliverables**:
-  - Code: `src/data_processor.py`
-  - Cleaned data: `data/processed/filtered_complaints.csv`
-
----
-
-### Task 2: Text Chunking, Embedding, and Vector Store Indexing
-
-- **Chunking**:
-  - Used `langchain.text_splitter.RecursiveCharacterTextSplitter`
-  - `chunk_size = 1000`, `chunk_overlap = 200`
-  - Output: 888,532 chunks
-
-- **Metadata**:
-  - complaint_id, product, issue, sub_product, company
-
-- **Embedding Model**:
-  - `sentence-transformers/all-MiniLM-L6-v2`
-  - Output: 384-dim embeddings
-
-- **Indexing**:
-  - Used ChromaDB for vector store
-  - Ongoing embedding/indexing process
-
-- **Deliverables**:
-  - Script: `src/vector_db_manager.py`
-  - Saved vector store in `vector_store/`
-  - Documentation in final report
-
----
-
-## How to Run
-
-### Local PC
-
-1. Ensure required files in:
-   - `data/raw/complaint.csv`
-   - `data/processed/filtered_complaints.csv`
-
-2. Activate virtual environment:
-
-```bash
-source .venv/bin/activate
-```
-
-3. Run:
-
-```bash
-python3 src/vector_db_manager.py
-```
-
-> ⚠️ This process may take hours depending on system specs.
-
----
-
-### Google Colab
-
-1. Create a new Colab notebook.
-2. Install dependencies:
-
-```python
-!pip install pandas langchain langchain-community sentence-transformers chromadb gdown
-```
-
-3. Copy and paste `src/vector_db_manager.py` (Colab version).
-4. Update:
-   - `'YOUR_FILTERED_COMPLAINTS_CSV_FILE_ID_HERE'` with real file ID.
-   - `Your_Project_Folder_Name` with actual project name.
-5. Set GPU runtime (Runtime > Change runtime type > GPU).
-6. Run the code cell.
-
----
-
-## Challenges Encountered & Solutions
-
-### Large File Size (GitHub Limit)
-
-- **Issue**: `chroma.sqlite3` > 100MB
-- **Solution**: Used Git LFS + `git lfs migrate` to convert history
-
-### Git History Divergence
-
-- **Issue**: `fatal: refusing to merge unrelated histories`
-- **Solution**:
-
-```bash
-git pull origin main --allow-unrelated-histories
-git push
-```
-
----
-
-## Future Work
-
-- **Task 3**: Build RAG logic — retriever, generator, prompt design, evaluation.
-- **Task 4**: Build interactive interface — Streamlit/Gradio chatbot with sources and streaming.
-
->>>>>>> 59fb318e
+---